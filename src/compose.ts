--- conflicted
+++ resolved
@@ -767,32 +767,10 @@
 				fnLiteral += `\nc.headers = headers.Decode(c.headers)\n`
 		}
 
-<<<<<<< HEAD
 		if (validator.params) {
 			fnLiteral += `if(params.Check(c.params) === false) {
 				${composeValidation('params')}
 			}`
-=======
-	if (validator.body) {
-		// @ts-ignore
-		const numericProperties = findElysiaMeta(
-			'Numeric',
-			// @ts-ignore
-			validator.body.schema
-		)
-
-		if (numericProperties) {
-			switch (typeof numericProperties) {
-				case 'string':
-					fnLiteral += `c.body = +c.body;`
-					break
-
-				case 'object':
-					for (const property of numericProperties)
-						fnLiteral += `c.body.${property} = +c.body.${property};`
-					break
-			}
->>>>>>> 4d740866
 
 			// @ts-ignore
 			if (hasTransform(validator.params.schema))
@@ -913,17 +891,20 @@
 			name: handler.name
 		})
 
-		fnLiteral += isAsync(handler)
-			? `let r = await handler(c);\n`
-			: `let r = handler(c);\n`
+		if (hooks.afterHandle.length)
+			fnLiteral += isAsync(handler)
+				? `let r = c.response = await handler(c);\n`
+				: `let r = c.response = handler(c);\n`
+		else
+			fnLiteral += isAsync(handler)
+				? `let r = await handler(c);\n`
+				: `let r = handler(c);\n`
 
 		endHandle()
 
 		const endAfterHandle = report('afterHandle', {
 			unit: hooks.afterHandle.length
 		})
-
-		fnLiteral += `c.response = r\n`
 
 		for (let i = 0; i < hooks.afterHandle.length; i++) {
 			const name = `af${i}`
@@ -940,44 +921,37 @@
 
 				endUnit()
 			} else {
-				fnLiteral += isAsync(hooks.afterHandle[i])
-					? `let ${name} = await afterHandle[${i}](c)\n`
-					: `let ${name} = afterHandle[${i}](c)\n`
+				if (validator.response)
+					fnLiteral += isAsync(hooks.afterHandle[i])
+						? `let ${name} = await afterHandle[${i}](c)\n`
+						: `let ${name} = afterHandle[${i}](c)\n`
+				else
+					fnLiteral += isAsync(hooks.afterHandle[i])
+						? `let ${name} = mapEarlyResponse(await afterHandle[${i}](c), c.set)\n`
+						: `let ${name} = mapEarlyResponse(afterHandle[${i}](c), c.set)\n`
 
 				endUnit()
 
 				if (validator.response) {
 					fnLiteral += `if(${name} !== undefined) {`
-<<<<<<< HEAD
 					fnLiteral += composeResponseValidation(name)
-=======
-					fnLiteral += `if(response[c.set.status]?.Check(${name}) === false) { 
-						if(!(response instanceof Error))
-						${composeResponseValidation(name)}
-					}\n`
-				}
->>>>>>> 4d740866
-
-				fnLiteral += `${name} = mapEarlyResponse(${name}, c.set);\n`
-				fnLiteral += `if(${name}) return ${name};\n`
-
-<<<<<<< HEAD
+
+					fnLiteral += `${name} = mapEarlyResponse(${name}, c.set)\n`
+
 					fnLiteral += `if(${name}) {`
 					endAfterHandle()
 					fnLiteral += `return ${name} } }`
 				} else {
 					fnLiteral += `if(${name}) {`
 					endAfterHandle()
-					fnLiteral += `return ${name} }\n`
-=======
-				if (validator.response) {
-					fnLiteral += '}'
->>>>>>> 4d740866
+					fnLiteral += `return ${name}}\n`
 				}
 			}
 		}
 
 		endAfterHandle()
+
+		fnLiteral += `r = c.response\n`
 
 		if (validator.response) fnLiteral += composeResponseValidation()
 
@@ -1092,6 +1066,8 @@
 			fnLiteral += `}`
 		}
 	}
+
+	// console.log(fnLiteral)
 
 	fnLiteral = `const { 
 		handler,
