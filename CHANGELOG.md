<<<<<<< HEAD
# 0.7.0 - x Sep 2023
Feature:
- Rewrite type
- Rewrite Web Socket
- Add mapper method
- Add affix, prefix, suffix

Improvement:
- Static Code Analysis now support rest parameter

Breaking Change:
- Remove `ws` plugin, migrate to core
=======
# 0.6.16 - 1 Sep 2023
Bug fix:
- inherits `onError` lifecycle from plugin instance
>>>>>>> febeda94

# 0.6.15 - 31 Aug 2023
Bug fix:
- inherits `set` if `Response` is returned

# 0.6.14 - 28 Aug 2023
Bug fix:
- deduplicate plugin via global model
- duplicated life-cycle
- top-down plugin deduplication
- plugin life-cycle leak on new model
- add `Elysia.scope` to contain lifecycle, store, and decorators

# 0.6.13 - 28 Aug 2023
Bug fix:
- make this.server.reload optional to make Node compatability work
- duplicate path name when using prefix config with group
- don't filter local event inside new plugin model group
- Remove post.handler in return

# 0.6.12 - 26 Aug 2023
Bug fix:
- Make this.server.reload optional to make Node compatability work

# 0.6.11 - 16 Aug 2023
Bug fix:
- [#86](https://github.com/elysiajs/elysia/issues/86) Group prefix repeating on inline function callback
- [#88](https://github.com/elysiajs/elysia/issues/88), onResponse hooks validation return non 400

# 0.6.10 - 13 Aug 2023
Bug fix:
- Query is set to pathname when ? not presented in dynamic mode

# 0.6.9 - 11 Aug 2023
Bug fix:
- Derive not working on dynamic mode

# 0.6.8 - 11 Aug 2023
Bug fix:
- append routes on dynamic mode

# 0.6.7 - 11 Aug 2023
Bug fix:
- use: Plugin type inference

# 0.6.6 - 11 Aug 2023
Bug fix:
- Collide Elysia.prefix on other methods

# 0.6.5 - 11 Aug 2023
Bug fix:
- Collide Elysia.prefix type

# 0.6.4 - 11 Aug 2023
Bug fix:
- Collide Elysia.prefix type
- Add skip group with prefix instance see [#85](https://github.com/elysiajs/elysia/pull/85)

# 0.6.3 - 8 Aug 2023
Bug fix:
- resolve .code and [ERROR_CODE]

# 0.6.2 - 8 Aug 2023
Change:
- Add **ErrorCode** symbol

Bug fix:
- Inline guard hook
- Error code not handled
- Set default query to {} when presented

# 0.6.1 - 6 Aug 2023
Improvement:
- Drop usage of `node:process` to support Cloudflare Worker

# 0.6.0 - 6 Aug 2023
Feature:
- Introducing Dynamic Mode (aot: false)
- Introducing `.mount`
- Introducing `.error` for handling Strict Error Type
- Plugin checksum for plugin deduplication
- Add `.onResponse`

Improvement:
- TypeBox 0.30
- AfterHandle now automatically maps the value
- Using Bun Build for targeting Bun
- Support Cloudflare worker with Dynamic Mode (and ENV)

Change:
- Moved registerSchemaPath to @elysiajs/swagger

# 0.6.0-alpha.4
Feature:
- Add `addError` to declaratively add Error to scope
- Add `afterHandle` now can return a literal value instead of limited to only `Response`

# 0.6.0-alpha.3 - 29 Jul 2023
Feature:
- Introduce `.mount`
- Add dynamic mode for TypeBox
- Add $elysiaChecksum to deduplicate lifecycle event
- Add $elysiaHookType to differentiate between global and local hook in `use`

Fix:
- Deduplication of plugin's lifecycle (see $elysiaHookType)

Change:
- Using Bun Build for target Bun

Breaking Change:
- [Internal] refactored `getSchemaValidator`, `getResponseSchemaValidator` to named parameters
- [Internal] moved `registerSchemaPath` to `@elysiajs/swagger`

# 0.6.0-alpha.2
Feature:
- [Internal] Add qi (queryIndex) to context
- Add `error` field to Elysia type system for adding custom error message

# 0.6.0-alpha.1
Feature:
- [Internal] Add support for accessing composedHandler via routes

# 0.6.0-alpha.0
Feature:
- Dynamic mode for Cloudflare Worker
- Support for registering custom error code
- Using `loosePath` (by default), and add `config.strictPath
- Support for setting basePath
- Recursive path typing

Improvement:
- Slighty improve type checking speed

Bug Fix:
- recursive schema collision causing infinite type

Breaking Change:
- Remove Elysia Symbol (Internal)

# 0.5.25 - 25 Jul 2023
Bug fix:
- ws resolve type to undefined instead of unknown cause unexpected type mismatched when not provided

# 0.5.24 - 22 Jul 2023
Bug fix:
- [#68](https://github.com/elysiajs/elysia/issues/68) invalid path params when using numeric

# 0.5.23 - 20 Jul 2023
Bug fix:
- [#68](https://github.com/elysiajs/elysia/issues/68) invalid optional query params when using numeric

# 0.5.22 - 9 Jul 2023
Bug fix:
- update onAfterHandle to be Response only

# 0.5.20 - 23 Jun 2023
Bug fix:
- async fn on Static Code Analysis

# 0.5.19 - 19 Jun 2023
Bug fix:
- optimize `ws` plugin type

# 0.5.18 - 11 Jun 2023
Bug fix:
- `mapEarlyResponse` is missing on request

# 0.5.17 - 7 Jun 2023
Improvement:
- Respect explicit body type first
- `mapCompactResponse` on `null` or `undefined` type

Bug fix:
- Mapped unioned type on Static Code Analysis
- `form` is `undefined` when using parsing `formData`

# 0.5.16 - 5 Jun 2023
Improvement:
- Respect inner scope of lifecycle first
- Add type support for local `afterHandle`

Bug fix:
- `onAfterHandler` cause response to mutate on void

# 0.5.15 - 4 Jun 2023
Improvement:
- Map CommonJS module in package.json

# 0.5.14 - 4 June 2023
Improvement:
- Using tsc to compile CommonJS instead of SWC to support `module.exports` syntax

# 0.5.13 - 4 June 2023
Bug fix:
- Add loosen type for onError's code for defying custom error status

# 0.5.12 - 3 June 2023
Bug fix:
- Multiple onRequest cause error

# 0.5.11 - 31 May 2023
Improvement:
- Experimental basic support for Static Code Analysis in Nodejs

# 0.5.10 - 31 May 2023
Bug fix:
- h is undefined when using headers in Node environment
- Update Memoirist to 0.1.4 to support full CommonJS

# 0.5.9 - 30 May 2023
Improvement:
- Add content-type support for 'none', 'arrayBuffer' / 'application/octet-stream'
- Add type support type registration of wildcard params
- Add support for 'config.basePath'

# 0.5.8 - 27 May 2023
Improvement:
- Add support for returning a class instance

# 0.5.7 - 25 May 2023
Bug fix:
- Bun is undefined on other runtime

# 0.5.6 - 25 May 2023
Improvement:
- Using `new Response` instead of factory `Response.json`

# 0.5.5 - 25 May 2023
Improvement:
- Using request.json() to handle application/json body instead of JSON.parse(await c.text())

# 0.5.4 - 25 May 2023
Improvement:
- Add Static Code Analysis for conditional try-catch
- Reduce usage of method to accessor

# 0.5.3 - 22 May 2023
Improvement:
- Add `mapCompactResponse` for static code analysis
- Using `constructor.name` to inline object mapping
- Using single assignment for URL destructuring
- Using default map for dynamic route to remove static map label and break

Bug fix:
- Web Socket context.headers is empty [Elysia#46](https://github.com/elysiajs/elysia/issues/46)

# 0.5.2 - 16 May 2023
Improvement:
- Static Code Analysis for fallback route

Bug fix:
- Remove constant generic from `state` to be mutable

# 0.5.1 - 16 May 2023
Bug fix:
- Syntax error if multiple numeric type is set
- Prevent fallthrough behavior of switch map

# 0.5.0 - 15 May 2023
Improvement:
- Add CommonJS support for running Elysia with Node adapter
- Remove manual fragment mapping to speed up path extraction
- Inline validator in `composeHandler` to improve performance
- Use one time context assignment
- Add support for lazy context injection via Static Code Analysis
- Ensure response non nullability
- Add unioned body validator check
- Set default object handler to inherits
- Using `constructor.name` mapping instead of `instanceof` to improve speed
- Add dedicated error constructor to improve performance
- Conditional literal fn for checking onRequest iteration
- improve WebSocket type

Bug fix:
- Possible 

Breaking Change:
- Rename `innerHandle` to `fetch`
    - to migrate: rename `.innerHandle` to `fetch`
- Rename `.setModel` to `.model`
    - to migrate: rename `setModel` to `model`
- Remove `hook.schema` to `hook`
    - to migrate: remove schema and curly brace `schema.type`:
    ```ts
    // from
    app.post('/', ({ body }) => body, {
        schema: {
            body: t.Object({
                username: t.String()
            })
        }
    })

    // to
    app.post('/', ({ body }) => body, {
        body: t.Object({
            username: t.String()
        })
    })
    ```
- remove `mapPathnameRegex` (internal)

# 0.5.0-beta.8 - 15 May 2023
Bug fix:
- it recompile on async

# 0.5.0-beta.7 15 May 2023
Bug fix:
- detect promise on parse
- using swc to compile to commonjs

# 0.5.0-beta.6 - 15 May 2023
Improvement:
- Improve merge schema type

# 0.5.0-beta.5 - 15 May 2023
Bug fix:
- Add support for ALL method for dynamic path 
- Add support for parser in pre-compiled body

# 0.5.0-beta.4 - 15 May 2023
Bug fix:
- Use Memoirist instead of Raikiri in ws

# 0.5.0-beta.3 - 15 May 2023
Improvement:
- Static Code Analysis on derive

# 0.5.0-beta.2 - 14 May 2023
Improvement:
- Re-compile on lazy modules

# 0.5.0-beta.1 - 14 May 2023
Improvement:
- Merge nested schema type

# 0.4.14 - 2 May 2023
Fix:
- set default object handler to inherits

# 0.4.13 - 28 Apr 2023
Fix:
- emergency override experimental version

# 0.4.12 - 26 Apr 2023
Fix:
- CatchResponse to return 200 status code by default when using Eden Treaty

# 0.4.11 - 26 Apr 2023
Fix:
- response schema doesn't unwrap response type

# 0.4.10 - 25 Apr 2023
Fix:
- Update Raikiri stability

# 0.4.9 - 21 Apr 2023
Improvement:
- Add support for `parse` in websocket [#33](https://github.com/elysiajs/elysia/pull/33)

Fix:
- Inherits out-of-order `onError` life cycle in nested group
- Update Raikiri to 0.1.2 to handle mangled part

# 0.4.8 - 18 Apr 2023
Fix:
- Fix LocalHandler doesn't check single type response

# 0.4.7 - 18 Apr 2023
Improvement:
- Update Raikiri to ^1.1.0

# 0.4.6 - 10 Apr 2023
Improvement:
- perf: add static route main class
- perf: reduce `ComposedHandler` to function instead of nested object

Fix:
- `group` and `guard` shouldn't decorate a request on type-level (acceptable on run-time level for shared memory)

# 0.4.5 - 6 Apr 2023
Fix:
- Using default value check for `set.status` instead truthy value

# 0.4.4 - 6 Apr 2023
Improvement:
- using `isNotEmpty` for `mapResponse`
- pre check if `set.headers['Set-Cookie']` is array before converting to headers
- using `mapPathnameAndQueryRegEx.exec(request.url)` instead of `request.url.match(mapPathnameAndQueryRegEx)`

# 0.4.3 - 31 Mar 2023
Fix:
- Scoped decorators

# 0.4.2 - 31 Mar 2023
Improvement:
- Use constructor name for faster handler matching
- Map Promise

# 0.4.1 - 31 Mar 2023
Fix:
- remove type module from package.json

# 0.4.0 - 30 Mar 2023
Feature:
- Ahead of Time compilation
- TypeBox 0.26
- Validate response per status instead of union
- Add `if` for conditional route
- Custom Validation Error

Improvement:
- Update TypeBox to 0.26.8
- Inline a declaration for response type
- Refactor some type for faster response
- Use Typebox `Error().First()` instead of iteration
- Add `innerHandle` for returning an actual response (for benchmark)

Breaking Change:
- Separate `.fn` to `@elysiajs/fn`

# 0.3.2 - 26 Mar 2023
Fix:
- child to inhertis WebSocket plugin (https://github.com/elysiajs/elysia/issues/27)
- multiple status response does not work with the group (https://github.com/elysiajs/elysia/issues/28)

# 0.3.1 - 17 Mar 2023
Fix:
- Wildcard fallback of Raikiri

# 0.3.0 - 17 Mar 2023
Feature:
- Elysia Fn
- Suport `multipart/form-data`
- `t.File` and `t.Files` for file validation
- `schema.content` for specifying content type

Improvement:
- Add string format: 'email', 'uuid', 'date', 'date-time'
- Update @sinclair/typebox to 0.25.24
- Update Raikiri to 0.2.0-beta.0 (ei)
- Add file upload test thanks to #21 (@amirrezamahyari)
- Pre compile lowercase method for Eden
- Reduce complex instruction for most Elysia types
- Change store type to `unknown`
- Compile `ElysiaRoute` type to literal
- Optimize type compliation, type inference and auto-completion
- Improve type compilation speed
- Improve TypeScript inference between plugin registration
- Optimize TypeScript inference size
- Context creation optimization
- Use Raikiri router by default
- Remove unused function
- Refactor `registerSchemaPath` to support OpenAPI 3.0.3
- Add `error` inference for Eden
- Mark `@sinclair/typebox` as optional `peerDenpendencies`

Fix:
- Raikiri 0.2 thrown error on not found
- Union response with `t.File` is not working
- Definitions isn't defined on Swagger
- details are missing on group plugin
- group plugin, isn't unable to compile schema
- group is not exportable because EXPOSED is a private property
- Multiple cookies doesn't set `content-type` to `application/json`
- `EXPOSED` is not export when using `fn.permission`
- Missing merged return type for `.ws`
- Missing nanoid
- context side-effects
- `t.Files` in swagger is referring to single file
- Eden response type is unknown
- Unable to type `setModel` inference definition via Eden
- Handle error thrown in non permission function
- Exported variable has or is using name 'SCHEMA' from external module
- Exported variable has or is using name 'DEFS' from external module
- Possible errors for building Elysia app with `declaration: true` in `tsconfig.json`

Breaking Change:
- Rename `inject` to `derive`
- Depreacate `ElysiaRoute`, changed to inline
- Remove `derive`
- Update from OpenAPI 2.x to OpenAPI 3.0.3
- Move context.store[SYMBOL] to meta[SYMBOL]

# 0.3.0-rc.9 - 16 Mar 2023
Improvement:
- Add string format: 'email', 'uuid', 'date', 'date-time'

# 0.3.0-rc.8 - 16 Mar 2023
Fix:
- Raikiri 0.2 thrown error on not found

# 0.3.0-rc.7 - 16 Mar 2023
Improvement:
- Update @sinclair/typebox to 0.25.24
- Update Raikiri to 0.2.0-beta.0 (ei)
- Add file upload test thanks to #21 (@amirrezamahyari)

# 0.3.0-rc.6 - 10 Mar 2023
Fix:
- Union response with `t.File` is not working

# 0.3.0-rc.5 - 10 Mar 2023
Fix:
- Definitions isn't defined on Swagger
- details are missing on group plugin
- group plugin, isn't unable to compile schema
- group is not exportable because EXPOSED is a private property

# 0.3.0-rc.4 - 9 Mar 2023
Fix: 
- console.log while using cookie

# 0.3.0-rc.3 - 9 Mar 2023
Breaking Change:
- Rename `inject` to `derive`

Fix: 
- Multiple cookies doesn't set `content-type` to `application/json`
- `EXPOSED` is not export when using `fn.permission`

# 0.3.0-rc.2 - 7 Mar 2023
Fix:
- Missing merged return type for `.ws`

# 0.3.0-rc.1 - 7 Mar 2023
Fix:
- Missing nanoid

# 0.3.0-beta.6 - 4 Mar 2023
Fix:
- context side-effects

# 0.3.0-beta.5 - 1 Mar 2023
Improvement:
- Pre compile lowercase method for Eden

# 0.3.0-beta.3 - 27 Feb 2023
Improvement:
- ~33% faster for compiling type inference
- Reduce complex instruction for most Elysia types
- Change store type to `unknown`

Fix:
- `t.Files` in swagger is referring to single file
- Eden response type is unknown

# 0.3.0-beta.2 - 27 Feb 2023
Improvement:
- Compile `ElysiaRoute` type to literal
- Optimize type compliation, type inference and auto-completion
- Improve type compilation speed by ~3x

Fix:
- Unable to type `setModel` inference definition via Eden

Breaking Change:
- Depreacate `ElysiaRoute`, changed to inline

# 0.3.0-beta.1 - 25 Feb 2023
Fix:
- Handle error thrown in non permission function

# 0.3.0-beta.0 - 25 Feb 2023
Feature:
- Elysia Fn
- Suport `multipart/form-data`
- `t.File` and `t.Files` for file validation
- `schema.content` for specifying content type

Improvement:
- Improve TypeScript inference between plugin registration
- Optimize TypeScript inference size
- Context creation optimization
- Use Raikiri router by default
- Remove unused function
- Refactor `registerSchemaPath` to support OpenAPI 3.0.3
- Add `error` inference for Eden
- Mark `@sinclair/typebox` as optional `peerDenpendencies`

Fix:
- Exported variable has or is using name 'SCHEMA' from external module
- Exported variable has or is using name 'DEFS' from external module
- Possible errors for building Elysia app with `declaration: true` in `tsconfig.json`

Breaking Change:
- Remove `derive`
- Update from OpenAPI 2.x to OpenAPI 3.0.3
- Move context.store[SYMBOL] to meta[SYMBOL]

# 0.2.9 - 20 Feb 2023
Bug fix:
- `group` doesn't inherits `onError`

# 0.2.8 - 20 Feb 2023
Bug fix:
- `group` doesn't inherits `onError`

# 0.2.7 - 15 Feb 2023
Improvement:
- Remove `bind(this)`

# 0.2.6 - 10 Feb 2023
Feature:
- Add supports for multiple cookie

# 0.2.5 - 1 Feb 2023
Improvement:
- Minor optimization

# 0.2.4 - 1 Feb 2023
Improvement:
- Using SWC to bundle and minification
- Minor optimization

# 0.2.3 - 30 Jan 2023
Improvement:
- Update Raikiri to 0.0.0-beta.4

Change:
- Remove strictPath option and enabled by default

# 0.2.2 - 30 Jan 2023
Improvement:
- Migrate from @medley/router to Raikiri
- Minor optimization

# 0.2.0-rc.1 - 24 Jan 2023
Improvement:
- Map OpenAPI's schema detail on response
- Fix Type instantiation is excessively deep and possibly infinite
- Improve TypeScript inference time by removing recursive type in generic
- Inferred body is never instead of unknown

# 0.2.0-rc.0 - 23 Jan 2023
Feature:
- Add support for reference model via `.model`
- Add support for OpenAPI's `definitions` field

# 0.2.0-beta.2 - 22 Jan 2023
Feature:
- Add support for custom openapi field using `schema.detail`
- Add support for custom code for `response`

Improvement:
- Unioned status type for response
- Optimize TypeScript inference performance

# 0.2.0-beta.1 - 22 Jan 2023
Breaking Change:
- `onParse` now accepts `(context: PreContext, contentType: string)` instead of `(request: Request, contentType: string)`
    - To migrate, add `.request` to context to access `Request`

Feature:
- `onRequest` and `onParse` now can access `PreContext`
- Support `application/x-www-form-urlencoded` by default

Improvement:
- body parser now parse `content-type` with extra attribute eg. `application/json;charset=utf-8`

# 0.2.0-beta.0 - 17 Jan 2023
Feature:
- Support for Async / lazy-load plugin

Improvement:
- Decode URI parameter path parameter
- Handle union type correctly

# 0.1.3 - 12 Jan 2023
Improvement:
- Validate `Response` object
- Union type inference on response

# 0.1.2 - 31 Dec 2022
Bug fix:
- onRequest doesn't run in `group` and `guard`

# 0.1.1 - 28 Dec 2022
Improvement:
- Parse encoded URI on querystring
- Exclude URI fragment from querystring
- Blasphemy hack for updating Elysia server using `--hot`
- Exclude fragment on `getPath`

# 0.1.0 - 24 Dec 2022
[[Reburn](https://youtu.be/xVPDszGmTgg?t=1139)] is the first *stable* beta release for Elysia.

Happy Christmas, wishing you happy tonight as we release the first stable release of Elysia.

With this API is now stabilized, and Elysia will focus on growing its ecosystem and plugins for common patterns.

## Eden
Introducing [Eden](https://elysiajs.com/plugins/eden.html), a fully type-safe client for Elysia server like tRPC.

A 600 bytes client for Elysia server, no code generation need, creating a fully type-safe, and auto-complete for both client and server.

See Eden in action [on Twitter](https://twitter.com/saltyAom/status/1602362204799438848?s=20&t=yqyxaNx_W0MNK9u3wnaK3g)

## The fastest
With a lot effort put into micro-optimization and re-architecture, Elysia is the fastest Bun web framework benchmarked on 24 December 2022, outperformed 2/3 category put into test.

See benchmark results at [Bun http benchmark](https://github.com/SaltyAom/bun-http-framework-benchmark)

## Improved Documentation
Elysia now have an improved documentation at [elysiajs.com](https://elysiajs.com).

Now with a proper landing page, searchable content, and revised content put into.

## Afterward
Merry Christmas, and happy new year.

As 0.1 released, we recommended to give Elysia a try and build stuff with it.

With the wonderful tools, we are happy to looking forward to see what wonderful software will you build.

---

> Fly away, let me fly away
> Never hide in dark
> Head on, start a riot
> Fly away, defying fate in my way
> Crush it
> Make it!
> Feel
> My
> Heart!

# 0.1.0.rc.10 - 21 Dec 2022
Change:
- Remove cjs format as Bun can import ESM from CJS
- Remove comment on build file, rely on .t.ds instead

# 0.1.0.rc.9 - 19 Dec 2022
Change:
- Support plugins which use `getPath`, and `mapQuery` on 0.1.0-rc.6

# 0.1.0.rc.8 - 16 Dec 2022
Improvement:
- Infers type from `group`, and `guard`

Change:
- `Elysia.handle` now only accept valid `URL`

# 0.1.0.rc.7 - 15 Dec 2022
Improvement:
- Minor optimization
- `Router.register` now returns type
- Inline default bodyParser

# 0.1.0.rc.6 - 13 Dec 2022
Fix:
- `.listen` object is now optional

# 0.1.0.rc.5 - 13 Dec 2022
Breaking Change:
- `onError` change its type:
```typescript
// Previously
onError: (error: Error, code: ErrorCode)

// Now
onError: (params: {
    error: Error
    code: ErrorCode
    set: Context['set']
}) => any
```

To migrate, add curly brace to `onError` parameters.

- `onRequest` change its type:
```typescript
// Previously
onRequest: (request: Request, store: Instance['Store']) => any

// Now
onRequest: (params: {
    request: Request,
    store: Instance['store']
    set: Context['set']
})
```
To migrate, add curly brace to `onRequest` parameters.

Feature:
- Manual patch for [bun#1435](https://github.com/oven-sh/bun/issues/1435), and unblock test suite for error handler.

# 0.1.0.rc.4 - 12 Dec 2022
Fix:
- Remove `console.log` for '*'

# 0.1.0.rc.3 - 12 Dec 2022
Feature:
- Strict type for `SCHEMA`
- Infered type parameters for `SCHEMA`

Fix:
- Auto prefix path with `/` for non
- Fallback catch all route for registered parameter

# 0.1.0.rc.2 - 8 Dec 2022
Fix:
- skip body parsing for 'HEAD'
- missing response status on some error
- compatability for cjs
- add main fields for Bundlephobia supports
- add declaration file for both esm and cjs
- ship `src` for TypeScript support with `declare global`

# 0.1.0.rc.1 - 6 Dec 2022
Stabilized API

Feature:
- add header access to context via `context.header`

Breaking Change:
- rename `schema.header` to `schema.headers`

# 0.0.0-experimental.55 - 1 Dec 2022
Bug fix:
- `inject` now accept `Context`

# 0.0.0-experimental.54 - 1 Dec 2022
Feature:
- `derive` to creating derive state
- `inject` to decorate method based on context

# 0.0.0-experimental.53 - 24 Nov 2022
Feature:
- `.all` for registering path with any method

Improvement:
- `getSchemaValidator` now infer output type to be reusable with `@kingworldjs/trpc`

Bug fix:
- `handler.hooks` is undefined on 404

# 0.0.0-experimental.52 - 23 Nov 2022
Improvement:
- Decorators is now lazily allocate
- `.serve` now accept numberic string as port for convenient with `process.env`

# 0.0.0-experimental.51 - 22 Nov 2022 
[[Just Right Slow]](https://youtu.be/z7nN7ryqU28) introduce breaking major changes of KingWorld, specific on a plugin system.

Previously, we define plugin by accepting 2 parameters, `KingWorld` and `Config` like this:
```typescript
const plugin = (app: KingWorld, config) => app

new KingWorld().use(plugin, {
    // Provide some config here
})
```

However, this has flaw by the design because:
- No support for async plugin
- No generic for type inference
- Not possible to accept 3...n parameters (if need)
- Hard/heavy work to get type inference

To fix all of the problem above, KingWorld now accept only one parameter.

A callback which return KingWorld Instance, but accept anything before that.
```typescript
const plugin = (config) => (app: KingWorld) => app

new KingWorld().use(plugin({
    // provide some config here
}))
```

This is a workaround just like the way to register async plugin before exp.51, we accept any parameters in a function which return callback of a KingWorld instance.

This open a new possibility, plugin can now be async, generic type is now possible.

More over that, decorate can now accept any parameters as it doesn't really affect any performance or any real restriction.

Which means that something like this is now possible.
```typescript
const a = <Name extends string = string>(name: Name) => (app: KingWorld) => app.decorate(name, {
    hi: () => 'hi'
})

new KingWorld()
    .use(a('customName'))
    // Retrieve generic from plugin, not possible before exp.51
    .get({ customName } => customName.hi())
```

This lead to even more safe with type safety, as you can now use any generic as you would like.

The first plugin to leverage this feature is [jwt](https://github.com/saltyaom/kingworld-jwt) which can introduce jwt function with custom namespace which is type safe.

Change:
- new `decorators` property for assigning fast `Context`

# 0.0.0-experimental.50 - 21 Nov 2022 
Improvement:
- Faster router.find performance
- Faster query map performance
- Early return on not found
- Better type for `router`

Change:
- Remove `storeFactory` from router

# 0.0.0-experimental.49 - 19 Nov 2022 
Bug fix:
- Conditionally return header in response

# 0.0.0-experimental.48 - 18 Nov 2022 
Bug fix:
- Import Context as non-default
- TypeScript's type not infering Context

# 0.0.0-experimental.47 - 18 Nov 2022 
Bug fix:
- Remove `export default Context` as it's a type
- Import Context as non-default

# 0.0.0-experimental.46 - 18 Nov 2022 
Bug fix:
- Add custom response to `Blob`

# 0.0.0-experimental.45 - 18 Nov 2022 
Bug fix:
- Set default HTTP status to 200 (https://github.com/oven-sh/bun/issues/1523)

# 0.0.0-experimental.44 - 18 Nov 2022 
Improvement:
- Faster object iteration for setting headers
- `KingWorld` config now accept `Serve` including `SSL`

Change:
- Use direct comparison for falsey value

# 0.0.0-experimental.42 - 13 Nov 2022 
Bug fix:
- Router doesn't handle part which start with the same letter

# 0.0.0-experimental.41 - 9 Nov 2022 
Change:
- Internal schema now use correct OpenAPI type (KingWorld need CORRECTION 💢💢)

# 0.0.0-experimental.40 - 9 Nov 2022 
Breaking Change:
- `Context` is now `interface` (non-constructable)
- `responseHeaders`, `status`, `redirect` is now replaced with `set`
    - To migrate:
    ```typescript
    // From
    app.get('/', ({ responseHeaders, status, redirect }) => {
        responseHeaders['server'] = 'KingWorld'
        status(401)
        redirect('/')
    })

    // To
    app.get('/', ({ set }) => {
        set.headers['server'] = 'KingWorld'
        set.status = 401
        set.redirect = '/'
    })
    ```

Improvement:
- Global `.schema` now infer type for handler
- Add JSDocs for main method with example
- `.listen` now accept `Bun.Server` as a callback function
- Response support for `FileBlob`

# 0.0.0-experimental.39 - 8 Nov 2022 
Breaking Change:
- `method` is changed to `route`

Improvement:
- `LocalHook` now prefers the nearest type instead of the merge
- Merge the nearest schema first
- add `contentType` as a second parameter for `BodyParser`

Bug fix:
- Correct type for `after handle`
- Fix infinite cycling infer type for `Handler`

# 0.0.0-experimental.38 - 7 Nov 2022 
Bug fix:
- Correct type for `afterHandle`

# 0.0.0-experimental.37 - 6 Nov 2022 
[[Sage]](https://youtu.be/rgM5VGYToQQ) is one of the major experimental releases and breaking changes of KingWorld.

The major improvement of Sage is that it provides almost (if not) full support for TypeScript and type inference.

## Type Inference
KingWorld has a complex type of system. It's built with the DRY principle in mind, to reduce the developer's workload.

That's why KingWorld tries to type everything at its best, inferring type from your code into TypeScript's type.

For example, writing schema with nested `guard` is instructed with type and validation.
This ensures that your type will always be valid no matter what, and inferring type to your IDE automatically.
![FgqOZUYVUAAVv6a](https://user-images.githubusercontent.com/35027979/200132497-63d68331-cf96-4e12-9f4d-b6a8d142eb69.jpg)

You can even type `response` to make your that you didn't leak any important data by forgetting to update the response when you're doing a migration.

## Validator
KingWorld's validator now replaced `zod`, and `ajv` with `@sinclair/typebox`.

With the new validator, validation is now faster than the previous version by 188x if you're using zod, and 4.1x if you're using ajv adapter.

With Edge Computing in mind, refactoring to new validate dropped the unused packages and reduced size by 181.2KB. 
To give you an idea, KingWorld without a validator is around 10KB (non-gzipped).

Memory usage is also reduced by almost half by changing the validator.
###### According to M1 Max running `example/simple.ts`, running exp.36 uses 24MB of memory while exp.37 use 12MB of memory

This greatly improves the performance of KingWorld in a long run.

## Changelog
Breaking Change:
- Replace `zod`, `zod-to-json-schema`, `ajv`, with `@sinclair/typebox`

Improvement:
- `use` now accept any non `KingWorld<{}, any>`
- `use` now combine typed between current instance and plugin
- `use` now auto infer type if function is inline
- `LocalHook` can now infer `params` type from path string

Change:
- `TypedSchema` is now replaced with `Instance['schema']`

# 0.0.0-experimental.36 - 4 Nov 2022 
Breaking Change:
- `AfterRequestHandle` now accept (`Context`, `Response`) instead of `(Response, Context)`

Improvement:
- `.guard` now combine global and local recursively
- `.use` now inherits schema

# 0.0.0-experimental.35 - 3 Nov 2022 
Bug fix:
- Remove `console.log` on failed validation

# 0.0.0-experimental.34 - 3 Nov 2022 
Improvement:
- Add Ajv 8.11.0
- Error log for validation is updated to `instancePath`

# 0.0.0-experimental.33 - 3 Nov 2022 
Feature:
- `.schema` for global schema validation
- `.start`, `.stop` and accept `KingWorld<Instance>` as first parameter

Improvement:
- `.guard` now auto infer type from schema to `Handler`
- scoped `.guard` now inherits hook
- `NewInstance` now inherits `InheritSchema`

Bug fix:
- Rename `afterHandle` to `onAfterHandle` to match naming convention
- Make `afterHandle` in `RegisterHook` optional
- Internal type conversion between `Hook`, `LocalHook`

# 0.0.0-experimental.32 - 2 Nov 2022 
Feature:
- add `afterHandle` hook

Improvement:
- Using `WithArray<T>` to reduce redundant type

Bug fix:
- `beforeHandle` hook doesn't accept array

# 0.0.0-experimental.31 - 2 Nov 2022
Bug fix:
- Add `zod` by default

# 0.0.0-experimental.30 - 2 Nov 2022
Bug fix:
- Add `zod-to-json-schema` by default

# 0.0.0-experimental.29 - 2 Nov 2022
[Regulus]

This version introduces rework for internal architecture. Refine, and unify the structure of how KingWorld works internally.

Although many refactoring might require, I can assure you that this is for the greater good, as the API refinement lay down a solid structure for the future of KingWorld.

Thanks to API refinement, this version also introduced a lot of new interesting features, and many APIs simplified.

Notable improvements and new features:
- Define Schema, auto-infer type, and validation
- Simplifying Handler's generic
- Unifying Life Cycle into one property
- Custom Error handler, and body-parser
- Before start/stop and clean up effect

# 0.0.0-experimental.28 - 30 Oct 2022
Happy halloween.

This version named [GHOST FOOD] is one of the big improvement for KingWorld, I have been working on lately.
It has a lot of feature change for better performance, and introduce lots of deprecation.

Be sure to follow the migration section in `Breaking Change`.

Feature:
- Auto infer type from `plugin` after merging with `use`
- `decorate` to extends `Context` method
- add `addParser`, for custom handler for parsing body

Breaking Change:
- Moved `store` into `context.store`
    - To migrate:
    ```typescript
    // From
    app.get(({}, store) => store.a)

    // To
    app.get(({ store }) => store.a)
    ```

- `ref`, and `refFn` is now removed
- Remove `Plugin` type, simplified Plugin type declaration
    - To migrate:
    ```typescript
    // From
    import type { Plugin } from 'kingworld'
    const a: Plugin = (app) => app

    // To
    import type { KingWorld } from 'kingworld'
    const a = (app: KingWorld) => app
    ```

- Migrate `Header` to `Record<string, unknown>`
    - To migrate:
    ```typescript
    app.get("/", ({ responseHeader }) => {
        // From
        responseHeader.append('X-Powered-By', 'KingWorld')

        // To
        responseHeader['X-Powered-By', 'KingWorld']

        return "KingWorld"
    })
    ```

Change:
- Store is now globally mutable

Improvement:
- Faster header initialization
- Faster hook initialization

# 0.0.0-experimental.27 - 23 Sep 2022
Feature:
- Add `config.strictPath` for handling strict path

# 0.0.0-experimental.26 - 10 Sep 2022
Improvement:
- Improve `clone` performance
- Inline `ref` value
- Using object to store internal route

Bug fix:
- 404 on absolute path

# 0.0.0-experimental.25 - 9 Sep 2022
Feature:
- Auto infer typed for `params`, `state`, `ref`
- `onRequest` now accept async function
- `refFn` syntax sugar for adding fn as reference instead of `() => () => value`

Improvement:
- Switch from `@saltyaom/trek-router` to `@medley/router`
- Using `clone` instead of flatten object
- Refactor path fn for inline cache
- Refactor `Context` to class 

Bug fix:
- `.ref()` throw error when accept function

# 0.0.0-experimental.24 - 21 Aug 2022
Change:
- optimized for `await`

# 0.0.0-experimental.23 - 21 Aug 2022
Feature:
- Initialial config is now available, starting with `bodyLimit` config for limiting body size

Breaking Change:
- `ctx.body` is now a literal value instead of `Promise`
    - To migrate, simply remove `await`

Change: 
- `default` now accept `Handler` instead of `EmptyHandler`

Bug fix:
- Default Error response now return `responseHeaders`
- Possibly fixed parsing body error benchmark

# 0.0.0-experimental.22 - 19 Aug 2022
Breaking Change:
- context.body is now deprecated, use request.text() or request.json() instead

Improvement:
- Using reference header to increase json response speed
- Remove `body` getter, setter

Change:
- Using `instanceof` to early return `Response`

# 0.0.0-experimental.21 - 14 Aug 2022
Breaking Change:
- `context.headers` now return `Header` instead of `Record<string, string>`

Feature:
- Add status function to `Context`
- `handle` now accept `number | Serve`
- Remove `querystring` to support native Cloudflare Worker
- Using raw headers check to parse `body` type

# 0.0.0-experimental.20 - 13 Aug 2022
Feature:
- Handle error as response

# 0.0.0-experimental.19 - 13 Aug 2022
Change:
- Use Array Spread instead of concat as it's faster by 475%
- Update to @saltyaom/trek-router 0.0.7 as it's faster by 10%
- Use array.length instead of array[0] as it's faster by 4%

# 0.0.0-experimental.18 - 8 Aug 2022
Change:
- With lazy initialization, KingWorld is faster by 15% (tested on 14' M1 Max)
- Micro optimization
- Remove `set` from headers

# 0.0.0-experimental.17 - 15 Jul 2022
Change:
- Remove dependencies: `fluent-json-schema`, `fluent-schema-validator`
- Update `@saltyaom/trek-router` to `0.0.2`

# 0.0.0-experimental.16 - 15 Jul 2022
Breaking Change:
- Move `hook.schema` to separate plugin, [@kingworldjs/schema](https://github.com/saltyaom/kingworld-schema)
    - To migrate, simply move all `hook.schema` to `preHandler` instead

Change:
- Rename type `ParsedRequest` to `Context`
- Exposed `#addHandler` to `_addHandler`

# 0.0.0-experimental.15 - 14 Jul 2022
Breaking Change:
- Rename `context.responseHeader` to `context.responseHeaders`
- Change type of `responseHeaders` to `Header` instead of `Record<string, string>`<|MERGE_RESOLUTION|>--- conflicted
+++ resolved
@@ -1,4 +1,3 @@
-<<<<<<< HEAD
 # 0.7.0 - x Sep 2023
 Feature:
 - Rewrite type
@@ -11,11 +10,9 @@
 
 Breaking Change:
 - Remove `ws` plugin, migrate to core
-=======
 # 0.6.16 - 1 Sep 2023
 Bug fix:
 - inherits `onError` lifecycle from plugin instance
->>>>>>> febeda94
 
 # 0.6.15 - 31 Aug 2023
 Bug fix:
