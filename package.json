{
  "name": "kingworld",
  "description": "Fast, and Low overhead Bun web server",
  "version": "0.0.0-experimental.28",
  "author": {
    "name": "saltyAom",
    "url": "https://github.com/SaltyAom",
    "email": "saltyaom@gmail.com"
  },
  "main": "build/index.js",
  "module": "build/es/index.js",
  "esnext": "build/es/index.js",
  "types": "src/index.ts",
  "typings": "src/index.ts",
  "keywords": [
    "bun",
    "web",
    "server",
    "http"
  ],
  "homepage": "https://github.com/saltyaom/kingworld",
  "repository": {
    "type": "git",
    "url": "https://github.com/saltyaom/kingworld"
  },
  "bugs": "https://github.com/SaltyAom/kingworld/issues",
  "license": "MIT",
  "scripts": {
    "test": "bun wiptest",
    "dev": "nodemon --config nodemon.json",
    "build": "npm run build:main && npm run build:es",
    "build:main": "swc src --config-file .cjs.swcrc -d build",
    "build:es": "swc src --config-file .es.swcrc -d build/es",
    "release": "npm run build && npm run test && npm publish"
  },
  "dependencies": {
<<<<<<< HEAD
    "@saltyaom/trek-router": "0.0.7"
=======
    "@medley/router": "^0.2.1",
    "@saltyaom/trek-router": "0.0.7",
    "ajv": "^8.11.0",
    "json-schema-to-ts": "^2.5.5"
>>>>>>> 1fed93a6
  },
  "devDependencies": {
    "@swc/cli": "^0.1.57",
    "@swc/core": "^1.2.211",
    "@swc/jest": "^0.2.21",
    "@types/node": "^18.0.3",
    "@typescript-eslint/eslint-plugin": "^5.30.6",
    "@typescript-eslint/parser": "^5.30.6",
    "bun-types": "^0.2.2",
    "eslint": "^8.19.0",
    "kingworld": "0.0.0-experimental.26",
    "nodemon": "^2.0.19",
    "ts-node": "^10.8.2",
    "typescript": "^4.7.4"
  }
}<|MERGE_RESOLUTION|>--- conflicted
+++ resolved
@@ -34,14 +34,9 @@
     "release": "npm run build && npm run test && npm publish"
   },
   "dependencies": {
-<<<<<<< HEAD
-    "@saltyaom/trek-router": "0.0.7"
-=======
-    "@medley/router": "^0.2.1",
     "@saltyaom/trek-router": "0.0.7",
     "ajv": "^8.11.0",
     "json-schema-to-ts": "^2.5.5"
->>>>>>> 1fed93a6
   },
   "devDependencies": {
     "@swc/cli": "^0.1.57",
